--- conflicted
+++ resolved
@@ -443,7 +443,6 @@
 }
 
 #[test]
-<<<<<<< HEAD
 fn test_invalid_break() {
     let mut context = Context::default();
     let src = r#"
@@ -454,7 +453,10 @@
     assert_eq!(
         string,
         "Uncaught \"SyntaxError\": \"unlabeled break must be inside loop or switch\""
-=======
+    );
+}
+
+#[test]
 fn test_invalid_continue_target() {
     let mut context = Context::default();
     let src = r#"
@@ -476,7 +478,6 @@
     assert_eq!(
         string,
         "Uncaught \"SyntaxError\": \"continue must be inside loop\""
->>>>>>> 44b5617d
     );
 }
 
